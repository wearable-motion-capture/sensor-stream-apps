--- conflicted
+++ resolved
@@ -151,7 +151,7 @@
         _messageClient.removeListener(this)
         _capabilityClient.removeListener(this)
         _capabilityClient.removeLocalCapability(DataSingleton.PHONE_APP_ACTIVE)
-<<<<<<< HEAD
+        _capabilityClient.removeLocalCapability(DataSingleton.PHONE_CAPABILITY)
 
         val imuIntent = Intent(this, ImuService::class.java)
         this.stopService(imuIntent)
@@ -159,10 +159,6 @@
         this.stopService(ppgIntent)
         val audioIntent = Intent(this, AudioService::class.java)
         this.stopService(audioIntent)
-=======
-        _capabilityClient.removeLocalCapability(DataSingleton.PHONE_CAPABILITY)
-        _channelClient.unregisterChannelCallback(_channelCallback)
->>>>>>> ff0857f0
     }
 
     override fun onResume() {
